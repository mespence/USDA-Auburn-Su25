--- conflicted
+++ resolved
@@ -255,11 +255,7 @@
 
 def start_main_application(app_instance, settings=None):
     Settings()
-<<<<<<< HEAD
     # app = QApplication([])
-=======
-    #app = QApplication([])
->>>>>>> 76eabe3b
     #app.setStyle("Fusion")
 
     load_fonts()
@@ -284,29 +280,7 @@
 if __name__ == "__main__":
     Settings()
     app = QApplication(sys.argv)
-<<<<<<< HEAD
-    load_fonts()
-    splash = LoadingScreen()
-    splash.show()
-    app.processEvents() 
-
-    window = MainWindow(settings=None)
-    
-    # Display Focused
-    window.showMaximized()
-    window.raise_()
-    window.activateWindow()
-    # QApplication.processEvents() 
-
-    # splash.close()
-
     sys.exit(app.exec())
 
 
-    start_main_application()
-=======
-    start_main_application()
-    sys.exit(app.exec())
-
-    
->>>>>>> 76eabe3b
+    