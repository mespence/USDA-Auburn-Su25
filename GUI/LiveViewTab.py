import numpy as np
import json
import threading
from queue import Empty


from PyQt6.QtCore import Qt, QSize
from PyQt6.QtGui import QIcon
from PyQt6.QtWidgets import (
    QWidget, QPushButton, QToolButton, QHBoxLayout, QVBoxLayout, QLabel
)

from LiveDataWindow import LiveDataWindow
from ConnectionIndicator import ConnectionIndicator
from SliderPanel import SliderPanel
from EPGSocket import SocketClient, SocketServer


class LiveViewTab(QWidget):
    def __init__(self, parent=None):
        super().__init__(parent)
        self.connection_indicator = ConnectionIndicator()

        # === Socket ===
        self.socket_server = SocketServer()
        self.socket_server.start()

        self.socket_client = SocketClient(client_id='CS', parent=self)
        self.socket_client.peerConnectionChanged.connect(self.connection_indicator.set_connected)
        self.socket_client.peerConnectionChanged.connect(self.update_slider_button_state)
        self.socket_client.connect()

<<<<<<< HEAD
=======
        self.recieve_loop = threading.Thread(target=self._socket_recv_loop, daemon=True)
        self.recieve_loop.start()

>>>>>>> 61417e11
        self.datawindow = LiveDataWindow()
        self.datawindow.getPlotItem().hideButtons()

        self.pause_button = QPushButton("Pause Live View", self)
        self.pause_button.setCheckable(True)
        self.pause_button.setChecked(True)
        self.pause_button.setCursor(Qt.CursorShape.PointingHandCursor)
        self.pause_button.setStyleSheet("""
            QPushButton {
                background-color: gray;
                color: white;
                border-radius: 3px;
                padding: 5px;
                outline: none;
            }
            QPushButton:focus {
                border: 3px solid #4aa8ff;
                padding: 2px;
            }
        """)
        self.pause_button.clicked.connect(self.toggle_live)

        self.add_comment_button = QPushButton("Add Comment", self)
        self.add_comment_button.setCursor(Qt.CursorShape.PointingHandCursor)
        self.add_comment_button.setStyleSheet("""
            QPushButton {
                background-color: gray;
                color: white;
                border-radius: 3px;
                padding: 5px;
                outline: none;
            }
            QPushButton:focus {
                border: 3px solid #4aa8ff;
                padding: 2px;
            }
        """)
        self.add_comment_button.clicked.connect(self.add_comment)
        
<<<<<<< HEAD
=======
        self.pause_button.setCheckable(True)
        self.pause_button.setChecked(True)
        self.pause_button.setCursor(Qt.CursorShape.PointingHandCursor)
        self.pause_button.clicked.connect(self.toggle_live)


>>>>>>> 61417e11
        self.slider_panel = SliderPanel(parent=self)
        self.slider_button = QToolButton(parent=self)
        self.slider_button.setText("EPG Controls")
        self.slider_button.setIcon(QIcon("icons/sliders.svg"))
        self.slider_button.setIconSize(QSize(24, 24))
        self.slider_button.setToolTip("Open control sliders")
        self.slider_button.setAutoRaise(True)
        self.slider_button.setCursor(Qt.CursorShape.PointingHandCursor)
        self.slider_button.setToolButtonStyle(Qt.ToolButtonStyle.ToolButtonTextBesideIcon)
        self.slider_button.clicked.connect(self.toggleSliders)
        self.slider_button.setStyleSheet("""
            QToolButton {
                outline: none;
            }
            QToolButton:focus {
                outline 3px solid #4aa8ff;
            }
        """)
<<<<<<< HEAD
        self.slider_panel.hide()
=======
        self.slider_button.setFocusPolicy(Qt.FocusPolicy.StrongFocus)
        self.update_slider_button_state(False)
        
>>>>>>> 61417e11

        top_controls = QHBoxLayout()
        top_controls.addWidget(self.pause_button)
        top_controls.addWidget(self.add_comment_button)
        top_controls.addStretch()  # push slider button to right
        top_controls.addWidget(self.connection_indicator)
        top_controls.addWidget(self.slider_button)

        left_layout = QVBoxLayout()
        left_layout.addLayout(top_controls)
        left_layout.addWidget(self.datawindow)

        main_layout = QHBoxLayout()
        main_layout.addLayout(left_layout, 4)
        main_layout.addWidget(self.slider_panel, 1)

        # can't figure out the 2 random tabs --> this logic below doesnt work either
        # self.setTabOrder(self.pause_button, self.add_comment_button)
        # self.setTabOrder(self.add_comment_button, self.slider_button)
        # self.setTabOrder(self.slider_button, self.pause_button)

        self.setLayout(main_layout)

        

    def toggleSliders(self):
        if not self.slider_button.isEnabled():
            return
        is_visible = self.slider_panel.isVisible()
        self.slider_panel.setVisible(not is_visible)

        if is_visible:
            self.slider_button.setToolTip("Open control sliders")
        else:
            self.slider_button.setToolTip("Hide control sliders")

    def update_slider_button_state(self, is_connected: bool):
        """
        Handles disabling the slider button when the EPG is not connected.
        """      
        self.slider_button.setEnabled(is_connected)

        if is_connected:
            self.slider_button.setToolTip("Open control sliders")
        else:
            self.slider_button.setToolTip("Connect to EPG to enable controls")

        self.slider_panel.hide()


    def toggle_live(self):
        live_mode = self.pause_button.isChecked()

        self.pause_button.setText("Pause Live View" if live_mode else "Live View")

        if live_mode:
            self.pause_button.setStyleSheet("""
                                    QPushButton {
                                        background-color: gray;
                                        color: white;
                                        border-radius: 3px;
                                        padding: 5px;
                                        outline: none;
                                    }
                                    QPushButton:focus {
                                        border: 3px solid #4aa8ff;
                                        padding: 2px;
                                    }""")
        else:
            self.pause_button.setStyleSheet("""
                                    QPushButton {
                                        background-color: #379acc;
                                        color: white;
                                        border-radius: 3px;
                                        padding: 5px;
                                        outline: none;
                                    }
                                    QPushButton:focus {
                                        border: 3px solid #4aa8ff;
                                        padding: 2px;
                                    }""")
        
        self.datawindow.set_live_mode(live_mode)

    def add_comment(self):
        self.datawindow.add_comment_at_current()

    def _socket_recv_loop(self):
        while self.socket_client.connected:

            try:
                # NOTE: message can include multiple commands/data, i.e. "{<command1>}\n{<command2>}\n"
                raw_message = self.socket_client.recv_queue.get(timeout=1.0)
            except Empty:
                continue  # restart the loop

            try:
                # parse message into individual commands
                message_list = raw_message.split("\n")
                messages = [json.loads(s) for s in message_list if s.strip()]

                if '' in message_list:
                    message_list.remove('')

                for message in messages:
                    if message['type'] != 'data':
                        # message is for sliders
                        continue

                    time = float(message['value'][0])
                    volt = float(message['value'][1])

                    # this copies the np array each time to append so O(n)
                    xy_data = self.datawindow.xy_data
                    xy_data[0] = np.append(xy_data[0], time)
                    xy_data[1] = np.append(xy_data[1], volt)   

                    # update latest time input
                    self.datawindow.current_time = time
                self.datawindow.update_plot()

            except Exception as e:
                print("[RECIEVE LOOP ERROR]", e)

   
<|MERGE_RESOLUTION|>--- conflicted
+++ resolved
@@ -30,12 +30,9 @@
         self.socket_client.peerConnectionChanged.connect(self.update_slider_button_state)
         self.socket_client.connect()
 
-<<<<<<< HEAD
-=======
         self.recieve_loop = threading.Thread(target=self._socket_recv_loop, daemon=True)
         self.recieve_loop.start()
 
->>>>>>> 61417e11
         self.datawindow = LiveDataWindow()
         self.datawindow.getPlotItem().hideButtons()
 
@@ -75,15 +72,12 @@
         """)
         self.add_comment_button.clicked.connect(self.add_comment)
         
-<<<<<<< HEAD
-=======
         self.pause_button.setCheckable(True)
         self.pause_button.setChecked(True)
         self.pause_button.setCursor(Qt.CursorShape.PointingHandCursor)
         self.pause_button.clicked.connect(self.toggle_live)
 
 
->>>>>>> 61417e11
         self.slider_panel = SliderPanel(parent=self)
         self.slider_button = QToolButton(parent=self)
         self.slider_button.setText("EPG Controls")
@@ -102,13 +96,9 @@
                 outline 3px solid #4aa8ff;
             }
         """)
-<<<<<<< HEAD
-        self.slider_panel.hide()
-=======
         self.slider_button.setFocusPolicy(Qt.FocusPolicy.StrongFocus)
         self.update_slider_button_state(False)
         
->>>>>>> 61417e11
 
         top_controls = QHBoxLayout()
         top_controls.addWidget(self.pause_button)
@@ -131,6 +121,7 @@
         # self.setTabOrder(self.slider_button, self.pause_button)
 
         self.setLayout(main_layout)
+
 
         
 
