--- conflicted
+++ resolved
@@ -1068,14 +1068,6 @@
         #         self.select_label_area(self.hovered_item)
         #         print(self.selection)
         
-<<<<<<< HEAD
-=======
-        # testing add_comment
-        # if event.button() == Qt.MouseButton.RightButton:
-        #     self.add_comment(event)
-
-        super().mousePressEvent(event)
->>>>>>> 8f735ef0
     
         # return
         # if event.button() == Qt.MouseButton.LeftButton:
@@ -1087,10 +1079,8 @@
         #     self.add_drop_transitions(event)
     def mouseReleaseEvent(self, event: QMouseEvent) -> None:
         super().mouseReleaseEvent(event)
-<<<<<<< HEAD
         self.selection.mouse_release_event(event)
         
-=======
         if self.moving_mode:
             self.moving_mode = False
             self.selected_item = None
@@ -1100,7 +1090,6 @@
             if isinstance(self.selected_item, InfiniteLine) and self.selected_item is not self.baseline:
                 transitions = [(label_area.start_time, label_area.label) for label_area in self.labels]
                 self.epgdata.set_transitions(self.file, transitions, self.transition_mode)
->>>>>>> 8f735ef0
         return
         if event.button() == Qt.MouseButton.LeftButton:
             self.handle_transitions(event, "release")
